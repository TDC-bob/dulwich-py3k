<<<<<<< HEAD
0.8.2	UNRELEASED
=======
0.8.2	UNELEASED
>>>>>>> f3421aab

 BUG FIXES

  * Cope with different zlib buffer sizes in sha1 file parser.
    (Jelmer Vernooij)

  * Fix get_transport_and_path for HTTP/HTTPS URLs.
    (Bruno Renié)

<<<<<<< HEAD
=======
  * Avoid calling free_objects() on NULL in error cases. (Chris Eberle)

>>>>>>> f3421aab
0.8.1	2011-10-31

 FEATURES

  * Repo.do_commit has a new argument 'ref'.

  * Repo.do_commit has a new argument 'merge_heads'. (Jelmer Vernooij)

  * New ``Repo.get_walker`` method. (Jelmer Vernooij)

  * New ``Repo.clone`` method. (Jelmer Vernooij, #725369)

  * ``GitClient.send_pack`` now supports the 'side-band-64k' capability.
    (Jelmer Vernooij)

  * ``HttpGitClient`` which supports the smart server protocol over
    HTTP. "dumb" access is not yet supported. (Jelmer Vernooij, #373688)

  * Add basic support for alternates. (Jelmer Vernooij, #810429)

 CHANGES

  * unittest2 or python >= 2.7 is now required for the testsuite.
    testtools is no longer supported. (Jelmer Vernooij, #830713)

 BUG FIXES

  * Fix compilation with older versions of MSVC.  (Martin gz)

  * Special case 'refs/stash' as a valid ref. (Jelmer Vernooij, #695577)

  * Smart protocol clients can now change refs even if they are
    not uploading new data. (Jelmer Vernooij, #855993)

 * Don't compile C extensions when running in pypy.
   (Ronny Pfannschmidt, #881546)

 * Use different name for strnlen replacement function to avoid clashing
   with system strnlen. (Jelmer Vernooij, #880362)

 API CHANGES

  * ``Repo.revision_history`` is now deprecated in favor of ``Repo.get_walker``.
    (Jelmer Vernooij)

0.8.0	2011-08-07

 FEATURES

  * New DeltaChainIterator abstract class for quickly iterating all objects in
    a pack, with implementations for pack indexing and inflation.
    (Dave Borowitz)

  * New walk module with a Walker class for customizable commit walking.
    (Dave Borowitz)

  * New tree_changes_for_merge function in diff_tree. (Dave Borowitz)

  * Easy rename detection in RenameDetector even without find_copies_harder.
    (Dave Borowitz)

 BUG FIXES

  * Avoid storing all objects in memory when writing pack.
    (Jelmer Vernooij, #813268)

  * Support IPv6 for git:// connections. (Jelmer Vernooij, #801543)

  * Improve performance of Repo.revision_history(). (Timo Schmid, #535118)

  * Fix use of SubprocessWrapper on Windows. (Paulo Madeira, #670035)

  * Fix compilation on newer versions of Mac OS X (Lion and up). (Ryan McKern, #794543)

  * Prevent raising ValueError for correct refs in RefContainer.__delitem__.

  * Correctly return a tuple from MemoryObjectStore.get_raw. (Dave Borowitz)

  * Fix a bug in reading the pack checksum when there are fewer than 20 bytes
    left in the buffer. (Dave Borowitz)

  * Support ~ in git:// URL paths. (Jelmer Vernooij, #813555)

  * Make ShaFile.__eq__ work when other is not a ShaFile. (Dave Borowitz)

  * ObjectStore.get_graph_walker() now no longer yields the same
    revision more than once. This has a significant improvement for
    performance when wide revision graphs are involved.
    (Jelmer Vernooij, #818168)

  * Teach ReceivePackHandler how to read empty packs. (Dave Borowitz)

  * Don't send a pack with duplicates of the same object. (Dave Borowitz)

  * Teach the server how to serve a clone of an empty repo. (Dave Borowitz)

  * Correctly advertise capabilities during receive-pack. (Dave Borowitz)

  * Fix add/add and add/rename conflicts in tree_changes_for_merge.
    (Dave Borowitz)

  * Use correct MIME types in web server. (Dave Borowitz)

 API CHANGES

  * write_pack no longer takes the num_objects argument and requires an object
    to be passed in that is iterable (rather than an iterator) and that
    provides __len__.  (Jelmer Vernooij)

  * write_pack_data has been renamed to write_pack_objects and no longer takes a
    num_objects argument. (Jelmer Vernooij)

  * take_msb_bytes, read_zlib_chunks, unpack_objects, and
    PackStreamReader.read_objects now take an additional argument indicating a
    crc32 to compute. (Dave Borowitz)

  * PackObjectIterator was removed; its functionality is still exposed by
    PackData.iterobjects. (Dave Borowitz)

  * Add a sha arg to write_pack_object to incrementally compute a SHA.
    (Dave Borowitz)

  * Include offset in PackStreamReader results. (Dave Borowitz)

  * Move PackStreamReader from server to pack. (Dave Borowitz)

  * Extract a check_length_and_checksum, compute_file_sha, and
    pack_object_header pack helper functions. (Dave Borowitz)

  * Extract a compute_file_sha function. (Dave Borowitz)

  * Remove move_in_thin_pack as a separate method; add_thin_pack now completes
    the thin pack and moves it in in one step. Remove ThinPackData as well.
    (Dave Borowitz)

  * Custom buffer size in read_zlib_chunks. (Dave Borowitz)

  * New UnpackedObject data class that replaces ad-hoc tuples in the return
    value of unpack_object and various DeltaChainIterator methods.
    (Dave Borowitz)

  * Add a lookup_path convenience method to Tree. (Dave Borowitz)

  * Optionally create RenameDetectors without passing in tree SHAs.
    (Dave Borowitz)

  * Optionally include unchanged entries in RenameDetectors. (Dave Borowitz)

  * Optionally pass a RenameDetector to tree_changes. (Dave Borowitz)

  * Optionally pass a request object through to server handlers. (Dave Borowitz)

 TEST CHANGES

  * If setuptools is installed, "python setup.py test" will now run the testsuite.
    (Jelmer Vernooij)

  * Add a new build_pack test utility for building packs from a simple spec.
    (Dave Borowitz)

  * Add a new build_commit_graph test utility for building commits from a
    simple spec. (Dave Borowitz)

0.7.1	2011-04-12

 BUG FIXES

  * Fix double decref in _diff_tree.c. (Ted Horst, #715528)

  * Fix the build on Windows. (Pascal Quantin)

  * Fix get_transport_and_path compatibility with pre-2.6.5 versions of Python.
    (Max Bowsher, #707438)

  * BaseObjectStore.determine_wants_all no longer breaks on zero SHAs.
    (Jelmer Vernooij)

  * write_tree_diff() now supports submodules.
    (Jelmer Vernooij)

  * Fix compilation for XCode 4 and older versions of distutils.sysconfig.
    (Daniele Sluijters)

 IMPROVEMENTS

  * Sphinxified documentation. (Lukasz Balcerzak)

  * Add Pack.keep.(Marc Brinkmann)

 API CHANGES

  * The order of the parameters to Tree.add(name, mode, sha) has changed, and
    is now consistent with the rest of Dulwich. Existing code will still
    work but print a DeprecationWarning. (Jelmer Vernooij, #663550)

  * Tree.entries() is now deprecated in favour of Tree.items() and
    Tree.iteritems(). (Jelmer Vernooij)

0.7.0	2011-01-21

 FEATURES

  * New `dulwich.diff_tree` module for simple content-based rename detection.
    (Dave Borowitz)

  * Add Tree.items(). (Jelmer Vernooij)

  * Add eof() and unread_pkt_line() methods to Protocol. (Dave Borowitz)

  * Add write_tree_diff(). (Jelmer Vernooij)

  * Add `serve_command` function for git server commands as executables.
    (Jelmer Vernooij)

  * dulwich.client.get_transport_and_path now supports rsync-style repository URLs.
    (Dave Borowitz, #568493)

 BUG FIXES

  * Correct short-circuiting operation for no-op fetches in the server.
    (Dave Borowitz)

  * Support parsing git mbox patches without a version tail, as generated by
    Mercurial.  (Jelmer Vernooij)

  * Fix dul-receive-pack and dul-upload-pack. (Jelmer Vernooij)

  * Zero-padded file modes in Tree objects no longer trigger an exception but
    the check code warns about them. (Augie Fackler, #581064)

  * Repo.init() now honors the mkdir flag. (#671159)

  * The ref format is now checked when setting a ref rather than when reading it back.
    (Dave Borowitz, #653527)

  * Make sure pack files are closed correctly. (Tay Ray Chuan)

 DOCUMENTATION

  * Run the tutorial inside the test suite. (Jelmer Vernooij)

  * Reorganized and updated the tutorial. (Jelmer Vernooij, Dave Borowitz, #610550,
     #610540)


0.6.2	2010-10-16

 BUG FIXES

  * HTTP server correctly handles empty CONTENT_LENGTH. (Dave Borowitz)

  * Don't error when creating GitFiles with the default mode. (Dave Borowitz)

  * ThinPackData.from_file now works with resolve_ext_ref callback.
    (Dave Borowitz)

  * Provide strnlen() on mingw32 which doesn't have it. (Hans Kolek)

  * Set bare=true in the configuratin for bare repositories. (Dirk Neumann)

 FEATURES

  * Use slots for core objects to save up on memory. (Jelmer Vernooij)

  * Web server supports streaming progress/pack output. (Dave Borowitz)

  * New public function dulwich.pack.write_pack_header. (Dave Borowitz)

  * Distinguish between missing files and read errors in HTTP server.
    (Dave Borowitz)

  * Initial work on support for fastimport using python-fastimport.
    (Jelmer Vernooij)

  * New dulwich.pack.MemoryPackIndex class. (Jelmer Vernooij)

  * Delegate SHA peeling to the object store.  (Dave Borowitz)

 TESTS

  * Use GitFile when modifying packed-refs in tests. (Dave Borowitz)

  * New tests in test_web with better coverage and fewer ad-hoc mocks.
    (Dave Borowitz)

  * Standardize quote delimiters in test_protocol. (Dave Borowitz)

  * Fix use when testtools is installed. (Jelmer Vernooij)

  * Add trivial test for write_pack_header. (Jelmer Vernooij)

  * Refactor some of dulwich.tests.compat.server_utils. (Dave Borowitz)

  * Allow overwriting id property of objects in test utils. (Dave Borowitz)

  * Use real in-memory objects rather than stubs for server tests.
    (Dave Borowitz)

  * Clean up MissingObjectFinder. (Dave Borowitz)

 API CHANGES

  * ObjectStore.iter_tree_contents now walks contents in depth-first, sorted
    order. (Dave Borowitz)

  * ObjectStore.iter_tree_contents can optionally yield tree objects as well.
    (Dave Borowitz).

  * Add side-band-64k support to ReceivePackHandler. (Dave Borowitz)

  * Change server capabilities methods to classmethods. (Dave Borowitz)

  * Tweak server handler injection. (Dave Borowitz)

  * PackIndex1 and PackIndex2 now subclass FilePackIndex, which is 
    itself a subclass of PackIndex. (Jelmer Vernooij)

 DOCUMENTATION

  * Add docstrings for various functions in dulwich.objects. (Jelmer Vernooij)

  * Clean up docstrings in dulwich.protocol. (Dave Borowitz)

  * Explicitly specify allowed protocol commands to
    ProtocolGraphWalker.read_proto_line.  (Dave Borowitz)

  * Add utility functions to DictRefsContainer. (Dave Borowitz)


0.6.1	2010-07-22

 BUG FIXES

  * Fix memory leak in C implementation of sorted_tree_items. (Dave Borowitz)

  * Use correct path separators for named repo files. (Dave Borowitz)

  * python > 2.7 and testtools-based test runners will now also pick up skipped
    tests correctly. (Jelmer Vernooij)

 FEATURES

  * Move named file initilization to BaseRepo. (Dave Borowitz)

  * Add logging utilities and git/HTTP server logging. (Dave Borowitz)

  * The GitClient interface has been cleaned up and instances are now reusable.
    (Augie Fackler)

  * Allow overriding paths to executables in GitSSHClient. 
    (Ross Light, Jelmer Vernooij, #585204)

  * Add PackBasedObjectStore.pack_loose_objects(). (Jelmer Vernooij)

 TESTS

  * Add tests for sorted_tree_items and C implementation. (Dave Borowitz)

  * Add a MemoryRepo that stores everything in memory. (Dave Borowitz)

  * Quiet logging output from web tests. (Dave Borowitz)

  * More flexible version checking for compat tests. (Dave Borowitz)

  * Compat tests for servers with and without side-band-64k. (Dave Borowitz)

 CLEANUP

  * Clean up file headers. (Dave Borowitz)

 TESTS

  * Use GitFile when modifying packed-refs in tests. (Dave Borowitz)

 API CHANGES

  * dulwich.pack.write_pack_index_v{1,2} now take a file-like object
    rather than a filename. (Jelmer Vernooij)

  * Make dul-daemon/dul-web trivial wrappers around server functionality.
    (Dave Borowitz)

  * Move reference WSGI handler to web.py. (Dave Borowitz)

  * Factor out _report_status in ReceivePackHandler. (Dave Borowitz)

  * Factor out a function to convert a line to a pkt-line. (Dave Borowitz)


0.6.0	2010-05-22

note: This list is most likely incomplete for 0.6.0.

 BUG FIXES
 
  * Fix ReceivePackHandler to disallow removing refs without delete-refs.
    (Dave Borowitz)

  * Deal with capabilities required by the client, even if they 
    can not be disabled in the server. (Dave Borowitz)

  * Fix trailing newlines in generated patch files.
    (Jelmer Vernooij)

  * Implement RefsContainer.__contains__. (Jelmer Vernooij)

  * Cope with \r in ref files on Windows. (
    http://github.com/jelmer/dulwich/issues/#issue/13, Jelmer Vernooij)

  * Fix GitFile breakage on Windows. (Anatoly Techtonik, #557585)

  * Support packed ref deletion with no peeled refs. (Augie Fackler)

  * Fix send pack when there is nothing to fetch. (Augie Fackler)

  * Fix fetch if no progress function is specified. (Augie Fackler)

  * Allow double-staging of files that are deleted in the index. 
    (Dave Borowitz)

  * Fix RefsContainer.add_if_new to support dangling symrefs.
    (Dave Borowitz)

  * Non-existant index files in non-bare repositories are now treated as 
    empty. (Dave Borowitz)

  * Always update ShaFile.id when the contents of the object get changed. 
    (Jelmer Vernooij)

  * Various Python2.4-compatibility fixes. (Dave Borowitz)

  * Fix thin pack handling. (Dave Borowitz)
 
 FEATURES

  * Add include-tag capability to server. (Dave Borowitz)

  * New dulwich.fastexport module that can generate fastexport 
    streams. (Jelmer Vernooij)

  * Implemented BaseRepo.__contains__. (Jelmer Vernooij)

  * Add __setitem__ to DictRefsContainer. (Dave Borowitz)

  * Overall improvements checking Git objects. (Dave Borowitz)

  * Packs are now verified while they are received. (Dave Borowitz)

 TESTS

  * Add framework for testing compatibility with C Git. (Dave Borowitz)

  * Add various tests for the use of non-bare repositories. (Dave Borowitz)

  * Cope with diffstat not being available on all platforms. 
    (Tay Ray Chuan, Jelmer Vernooij)

  * Add make_object and make_commit convenience functions to test utils.
    (Dave Borowitz)

 API BREAKAGES

  * The 'committer' and 'message' arguments to Repo.do_commit() have 
    been swapped. 'committer' is now optional. (Jelmer Vernooij)

  * Repo.get_blob, Repo.commit, Repo.tag and Repo.tree are now deprecated.
    (Jelmer Vernooij)

  * RefsContainer.set_ref() was renamed to RefsContainer.set_symbolic_ref(),
    for clarity. (Jelmer Vernooij)

 API CHANGES

  * The primary serialization APIs in dulwich.objects now work 
    with chunks of strings rather than with full-text strings. 
    (Jelmer Vernooij)

0.5.02010-03-03

 BUG FIXES

  * Support custom fields in commits (readonly). (Jelmer Vernooij)

  * Improved ref handling. (Dave Borowitz)

  * Rework server protocol to be smarter and interoperate with cgit client.
    (Dave Borowitz)

  * Add a GitFile class that uses the same locking protocol for writes as 
    cgit. (Dave Borowitz)

  * Cope with forward slashes correctly in the index on Windows.
    (Jelmer Vernooij, #526793)

 FEATURES

  * --pure option to setup.py to allow building/installing without the C 
    extensions. (Hal Wine, Anatoly Techtonik, Jelmer Vernooij, #434326)

  * Implement Repo.get_config(). (Jelmer Vernooij, Augie Fackler)

  * HTTP dumb and smart server. (Dave Borowitz)

  * Add abstract baseclass for Repo that does not require file system 
    operations. (Dave Borowitz)

0.4.1	2010-01-03

 FEATURES

  * Add ObjectStore.iter_tree_contents(). (Jelmer Vernooij)

  * Add Index.changes_from_tree(). (Jelmer Vernooij)

  * Add ObjectStore.tree_changes(). (Jelmer Vernooij)

  * Add functionality for writing patches in dulwich.patch.
    (Jelmer Vernooij)

0.4.0	2009-10-07

 DOCUMENTATION

  * Added tutorial.

 API CHANGES

  * dulwich.object_store.tree_lookup_path will now return the mode and 
    sha of the object found rather than the object itself.

 BUG FIXES

  * Use binascii.hexlify / binascii.unhexlify for better performance.

  * Cope with extra unknown data in index files by ignoring it (for now).

  * Add proper error message when server unexpectedly hangs up. (#415843)

  * Correctly write opcode for equal in create_delta.

0.3.3	2009-07-23

 FEATURES

  * Implement ShaFile.__hash__().

  * Implement Tree.__len__()

 BUG FIXES
  
  * Check for 'objects' and 'refs' directories
    when looking for a Git repository. (#380818)

0.3.2	2009-05-20

 BUG FIXES

  * Support the encoding field in Commits.
  
  * Some Windows compatibility fixes.

  * Fixed several issues in commit support.

 FEATURES

  * Basic support for handling submodules.

0.3.1	2009-05-13

 FEATURES

  * Implemented Repo.__getitem__, Repo.__setitem__ and Repo.__delitem__ to 
    access content.

 API CHANGES

  * Removed Repo.set_ref, Repo.remove_ref, Repo.tags, Repo.get_refs and 
    Repo.heads in favor of Repo.refs, a dictionary-like object for accessing
    refs.

 BUG FIXES

  * Removed import of 'sha' module in objects.py, which was causing 
    deprecation warnings on Python 2.6.

0.3.0	2009-05-10

 FEATURES

  * A new function 'commit_tree' has been added that can commit a tree 
    based on an index.

 BUG FIXES

  * The memory usage when generating indexes has been significantly reduced.
 
  * A memory leak in the C implementation of parse_tree has been fixed.

  * The send-pack smart server command now works. (Thanks Scott Chacon)

  * The handling of short timestamps (less than 10 digits) has been fixed.

  * The handling of timezones has been fixed.

0.2.1	2009-04-30

 BUG FIXES

  * Fix compatibility with Python2.4.

0.2.0	2009-04-30

 FEATURES

  * Support for activity reporting in smart protocol client.

  * Optional C extensions for better performance in a couple of 
    places that are performance-critical.

0.1.1	2009-03-13

 BUG FIXES

  * Fixed regression in Repo.find_missing_objects()

  * Don't fetch ^{} objects from remote hosts, as requesting them 
    causes a hangup.

  * Always write pack to disk completely before calculating checksum.

 FEATURES

  * Allow disabling thin packs when talking to remote hosts.

0.1.0	2009-01-24

 * Initial release.<|MERGE_RESOLUTION|>--- conflicted
+++ resolved
@@ -1,8 +1,4 @@
-<<<<<<< HEAD
 0.8.2	UNRELEASED
-=======
-0.8.2	UNELEASED
->>>>>>> f3421aab
 
  BUG FIXES
 
@@ -12,11 +8,8 @@
   * Fix get_transport_and_path for HTTP/HTTPS URLs.
     (Bruno Renié)
 
-<<<<<<< HEAD
-=======
   * Avoid calling free_objects() on NULL in error cases. (Chris Eberle)
 
->>>>>>> f3421aab
 0.8.1	2011-10-31
 
  FEATURES
