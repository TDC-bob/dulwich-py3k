<<<<<<< HEAD
#!/usr/bin/env python2
=======
#!/usr/bin/python -u
>>>>>>> 4130ec37
# dulwich - Simple command-line interface to Dulwich
# Copyright (C) 2008 Jelmer Vernooij <jelmer@samba.org>
#
# This program is free software; you can redistribute it and/or
# modify it under the terms of the GNU General Public License
# as published by the Free Software Foundation; version 2
# or (at your option) a later version of the License.
#
# This program is distributed in the hope that it will be useful,
# but WITHOUT ANY WARRANTY; without even the implied warranty of
# MERCHANTABILITY or FITNESS FOR A PARTICULAR PURPOSE.  See the
# GNU General Public License for more details.
#
# You should have received a copy of the GNU General Public License
# along with this program; if not, write to the Free Software
# Foundation, Inc., 51 Franklin Street, Fifth Floor, Boston,
# MA  02110-1301, USA.

"""Simple command-line interface to Dulwich>

This is a very simple command-line wrapper for Dulwich. It is by 
no means intended to be a full-blown Git command-line interface but just 
a way to test Dulwich.
"""

import os
import sys
from getopt import getopt

from dulwich.client import get_transport_and_path
from dulwich.errors import ApplyDeltaError
from dulwich.index import Index
from dulwich.pack import Pack, sha_to_hex
from dulwich.repo import Repo


def cmd_fetch_pack(args):
    opts, args = getopt(args, "", ["all"])
    opts = dict(opts)
    client, path = get_transport_and_path(args.pop(0))
    r = Repo(".")
    if "--all" in opts:
        determine_wants = r.object_store.determine_wants_all
    else:
        determine_wants = lambda x: [y for y in args if not y in r.object_store]
    graphwalker = r.get_graph_walker()
    client.fetch(path, r.object_store, determine_wants)


def cmd_log(args):
    opts, args = getopt(args, "", [])
    if len(args) > 0:
        path = args.pop(0)
    else:
        path = "."
    r = Repo(path)
    todo = [r.head()]
    done = set()
    while todo:
        sha = todo.pop()
        assert isinstance(sha, str)
        if sha in done:
            continue
        done.add(sha)
        commit = r[sha]
        print "-" * 50
        print "commit: %s" % sha
        if len(commit.parents) > 1:
            print "merge: %s" % "...".join(commit.parents[1:])
        print "author: %s" % commit.author
        print "committer: %s" % commit.committer
        print ""
        print commit.message
        print ""
        todo.extend([p for p in commit.parents if p not in done])


def cmd_dump_pack(args):
    opts, args = getopt(args, "", [])

    if args == []:
        print "Usage: dulwich dump-pack FILENAME"
        sys.exit(1)

    basename, _ = os.path.splitext(args[0])
    x = Pack(basename)
    print "Object names checksum: %s" % x.name()
    print "Checksum: %s" % sha_to_hex(x.get_stored_checksum())
    if not x.check():
        print "CHECKSUM DOES NOT MATCH"
    print "Length: %d" % len(x)
    for name in x:
        try:
            print "\t%s" % x[name]
        except KeyError, k:
            print "\t%s: Unable to resolve base %s" % (name, k)
        except ApplyDeltaError, e:
            print "\t%s: Unable to apply delta: %r" % (name, e)


def cmd_dump_index(args):
    opts, args = getopt(args, "", [])

    if args == []:
        print "Usage: dulwich dump-index FILENAME"
        sys.exit(1)

    filename = args[0]
    idx = Index(filename)

    for o in idx:
        print o, idx[o]


def cmd_init(args):
    opts, args = getopt(args, "", ["--bare"])
    opts = dict(opts)

    if args == []:
        path = os.getcwd()
    else:
        path = args[0]

    if not os.path.exists(path):
        os.mkdir(path)

    if "--bare" in opts:
        Repo.init_bare(path)
    else:
        Repo.init(path)


def cmd_clone(args):
    opts, args = getopt(args, "", [])
    opts = dict(opts)

    if args == []:
        print "usage: dulwich clone host:path [PATH]"
        sys.exit(1)
    client, host_path = get_transport_and_path(args.pop(0))

    if len(args) > 0:
        path = args.pop(0)
    else:
        path = host_path.split("/")[-1]

    if not os.path.exists(path):
        os.mkdir(path)
    r = Repo.init(path)
    remote_refs = client.fetch(host_path, r,
        determine_wants=r.object_store.determine_wants_all,
        progress=sys.stdout.write)
    r["HEAD"] = remote_refs["HEAD"]


def cmd_commit(args):
    opts, args = getopt(args, "", ["message"])
    opts = dict(opts)
    r = Repo(".")
    committer = "%s <%s>" % (os.getenv("GIT_COMMITTER_NAME"), 
                             os.getenv("GIT_COMMITTER_EMAIL"))
    author = "%s <%s>" % (os.getenv("GIT_AUTHOR_NAME"), 
                          os.getenv("GIT_AUTHOR_EMAIL"))
    r.do_commit(committer=committer, author=author, message=opts["--message"])


commands = {
    "commit": cmd_commit,
    "fetch-pack": cmd_fetch_pack,
    "dump-pack": cmd_dump_pack,
    "dump-index": cmd_dump_index,
    "init": cmd_init,
    "log": cmd_log,
    "clone": cmd_clone,
    }

if len(sys.argv) < 2:
    print "Usage: %s <%s> [OPTIONS...]" % (sys.argv[0], "|".join(commands.keys()))
    sys.exit(1)

cmd = sys.argv[1]
if not cmd in commands:
    print "No such subcommand: %s" % cmd
    sys.exit(1)
commands[cmd](sys.argv[2:])<|MERGE_RESOLUTION|>--- conflicted
+++ resolved
@@ -1,8 +1,4 @@
-<<<<<<< HEAD
-#!/usr/bin/env python2
-=======
-#!/usr/bin/python -u
->>>>>>> 4130ec37
+#!/usr/bin/env python2 -u
 # dulwich - Simple command-line interface to Dulwich
 # Copyright (C) 2008 Jelmer Vernooij <jelmer@samba.org>
 #
